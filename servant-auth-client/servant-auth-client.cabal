<<<<<<< HEAD
=======
-- This file has been generated from package.yaml by hpack version 0.17.0.
--
-- see: https://github.com/sol/hpack

>>>>>>> ed9c494d
name:           servant-auth-client
version:        0.3.0.0
synopsis:       servant-client/servant-auth compatibility
description:    This package provides instances that allow generating clients from
                <https://hackage.haskell.org/package/servant servant>
                APIs that use
                <https://hackage.haskell.org/package/servant-auth servant-auth's> @Auth@ combinator.
                .
                For a quick overview of the usage, see the <http://github.com/plow-technologies/servant-auth#readme README>.
category:       Web, Servant, Authentication
homepage:       http://github.com/plow-technologies/servant-auth#readme
bug-reports:    https://github.com/plow-technologies/servant-auth/issues
author:         Julian K. Arni
maintainer:     jkarni@gmail.com
copyright:      (c) Julian K. Arni
license:        BSD3
license-file:   LICENSE
tested-with:    GHC == 7.10.3, GHC == 8.0.2, GHC == 8.2.1
build-type:     Simple
cabal-version:  >= 1.10

source-repository head
  type: git
  location: https://github.com/plow-technologies/servant-auth

library
  hs-source-dirs:
      src
  default-extensions: AutoDeriveTypeable ConstraintKinds DataKinds DefaultSignatures DeriveFoldable DeriveFunctor DeriveGeneric DeriveTraversable FlexibleContexts FlexibleInstances FunctionalDependencies GADTs KindSignatures MultiParamTypeClasses OverloadedStrings RankNTypes ScopedTypeVariables TypeFamilies TypeOperators
  ghc-options: -Wall
  build-depends:
<<<<<<< HEAD
      base                >= 4.7  && < 4.11
=======
      base                >= 4.8  && < 4.10
>>>>>>> ed9c494d
    , text
    , bytestring
    , servant-client      >= 0.7  && < 0.12
    , servant-auth        == 0.3.*
    , servant             >= 0.7  && < 0.12
  exposed-modules:
      Servant.Auth.Client
      Servant.Auth.Client.Internal
  default-language: Haskell2010

<<<<<<< HEAD
=======
test-suite doctest
  type: exitcode-stdio-1.0
  main-is: Doctest.hs
  hs-source-dirs:
      test
  default-extensions: AutoDeriveTypeable ConstraintKinds DataKinds DefaultSignatures DeriveFoldable DeriveFunctor DeriveGeneric DeriveTraversable FlexibleContexts FlexibleInstances FunctionalDependencies GADTs KindSignatures MultiParamTypeClasses OverloadedStrings RankNTypes ScopedTypeVariables TypeFamilies TypeOperators
  ghc-options: -Wall
  build-depends:
      base                >= 4.8  && < 4.10
    , text
    , bytestring
    , servant-client      >= 0.7  && < 0.12
    , servant-auth        == 0.3.*
    , servant             >= 0.7  && < 0.12
    , doctest >= 0.9 && < 0.12
    , Glob >= 0.7 && < 0.8
    , yaml == 0.8.*
  other-modules:
      Servant.Auth.ClientSpec
      Spec
  default-language: Haskell2010

>>>>>>> ed9c494d
test-suite spec
  type: exitcode-stdio-1.0
  main-is: Spec.hs
  hs-source-dirs:
      test
  default-extensions: AutoDeriveTypeable ConstraintKinds DataKinds DefaultSignatures DeriveFoldable DeriveFunctor DeriveGeneric DeriveTraversable FlexibleContexts FlexibleInstances FunctionalDependencies GADTs KindSignatures MultiParamTypeClasses OverloadedStrings RankNTypes ScopedTypeVariables TypeFamilies TypeOperators
  ghc-options: -Wall
  build-tool-depends: hspec-discover:hspec-discover

  -- dependencies with bounds inherited from the library stanza
  build-depends:
<<<<<<< HEAD
      base
    , servant-client
    , servant-auth
    , servant
=======
      base                >= 4.8  && < 4.10
    , text
    , bytestring
    , servant-client      >= 0.7  && < 0.12
    , servant-auth        == 0.3.*
    , servant             >= 0.7  && < 0.12
>>>>>>> ed9c494d
    , servant-auth-client

  -- test dependencies
  build-depends:
      hspec > 2 && < 3
    , QuickCheck >= 2.8 && < 2.11
    , aeson
    , bytestring
    , http-client
    , http-types
    , servant-auth-server
    , servant-server
    , time
    , transformers
    , wai
    , warp
    , jose
  other-modules:
      Servant.Auth.ClientSpec
  default-language: Haskell2010<|MERGE_RESOLUTION|>--- conflicted
+++ resolved
@@ -1,10 +1,3 @@
-<<<<<<< HEAD
-=======
--- This file has been generated from package.yaml by hpack version 0.17.0.
---
--- see: https://github.com/sol/hpack
-
->>>>>>> ed9c494d
 name:           servant-auth-client
 version:        0.3.0.0
 synopsis:       servant-client/servant-auth compatibility
@@ -36,11 +29,7 @@
   default-extensions: AutoDeriveTypeable ConstraintKinds DataKinds DefaultSignatures DeriveFoldable DeriveFunctor DeriveGeneric DeriveTraversable FlexibleContexts FlexibleInstances FunctionalDependencies GADTs KindSignatures MultiParamTypeClasses OverloadedStrings RankNTypes ScopedTypeVariables TypeFamilies TypeOperators
   ghc-options: -Wall
   build-depends:
-<<<<<<< HEAD
-      base                >= 4.7  && < 4.11
-=======
-      base                >= 4.8  && < 4.10
->>>>>>> ed9c494d
+      base                >= 4.8  && < 4.11
     , text
     , bytestring
     , servant-client      >= 0.7  && < 0.12
@@ -51,31 +40,6 @@
       Servant.Auth.Client.Internal
   default-language: Haskell2010
 
-<<<<<<< HEAD
-=======
-test-suite doctest
-  type: exitcode-stdio-1.0
-  main-is: Doctest.hs
-  hs-source-dirs:
-      test
-  default-extensions: AutoDeriveTypeable ConstraintKinds DataKinds DefaultSignatures DeriveFoldable DeriveFunctor DeriveGeneric DeriveTraversable FlexibleContexts FlexibleInstances FunctionalDependencies GADTs KindSignatures MultiParamTypeClasses OverloadedStrings RankNTypes ScopedTypeVariables TypeFamilies TypeOperators
-  ghc-options: -Wall
-  build-depends:
-      base                >= 4.8  && < 4.10
-    , text
-    , bytestring
-    , servant-client      >= 0.7  && < 0.12
-    , servant-auth        == 0.3.*
-    , servant             >= 0.7  && < 0.12
-    , doctest >= 0.9 && < 0.12
-    , Glob >= 0.7 && < 0.8
-    , yaml == 0.8.*
-  other-modules:
-      Servant.Auth.ClientSpec
-      Spec
-  default-language: Haskell2010
-
->>>>>>> ed9c494d
 test-suite spec
   type: exitcode-stdio-1.0
   main-is: Spec.hs
@@ -87,19 +51,10 @@
 
   -- dependencies with bounds inherited from the library stanza
   build-depends:
-<<<<<<< HEAD
       base
     , servant-client
     , servant-auth
     , servant
-=======
-      base                >= 4.8  && < 4.10
-    , text
-    , bytestring
-    , servant-client      >= 0.7  && < 0.12
-    , servant-auth        == 0.3.*
-    , servant             >= 0.7  && < 0.12
->>>>>>> ed9c494d
     , servant-auth-client
 
   -- test dependencies
